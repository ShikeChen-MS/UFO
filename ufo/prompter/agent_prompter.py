--- conflicted
+++ resolved
@@ -21,12 +21,8 @@
         :param api_prompt_template: The path of the api prompt template.
         """
         super().__init__(is_visual, prompt_template, example_prompt_template)
-<<<<<<< HEAD
         self.api_prompt_template = self.load_prompt_template(api_prompt_template, is_visual)
-=======
-        self.api_prompt_template = self.load_prompt_template(api_prompt_template)
         self.allow_openapp = allow_openapp
->>>>>>> 4df0eb8c
 
 
     def system_prompt_construction(self) -> str:
